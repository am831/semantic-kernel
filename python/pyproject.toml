--- conflicted
+++ resolved
@@ -13,11 +13,8 @@
 aiofiles = "^23.1.0"
 python-dotenv = "1.0.0"
 regex = "^2023.6.3"
-<<<<<<< HEAD
+pydantic = "<2"
 google-generativeai = "v0.1.0rc2"
-=======
-pydantic = "<2"
->>>>>>> 4d75b171
 
 [tool.poetry.group.dev.dependencies]
 pre-commit = "3.3.3"
